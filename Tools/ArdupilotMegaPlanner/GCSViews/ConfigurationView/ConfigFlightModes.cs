--- conflicted
+++ resolved
@@ -150,31 +150,6 @@
                 CB_simple5.Visible = false;
                 CB_simple6.Visible = false;
 
-<<<<<<< HEAD
-
-                CMB_fmode1.DataSource = EnumTranslator.Translate<Common.apmmodes>().ToList();
-                CMB_fmode1.ValueMember = "Value";
-                CMB_fmode1.DisplayMember = "Value";
-
-                CMB_fmode2.DataSource = EnumTranslator.Translate<Common.apmmodes>().ToList();
-                CMB_fmode2.ValueMember = "Value";
-                CMB_fmode2.DisplayMember = "Value";
-
-                CMB_fmode3.DataSource = EnumTranslator.Translate<Common.apmmodes>().ToList();
-                CMB_fmode3.ValueMember = "Value";
-                CMB_fmode3.DisplayMember = "Value";
-
-                CMB_fmode4.DataSource = EnumTranslator.Translate<Common.apmmodes>().ToList();
-                CMB_fmode4.ValueMember = "Value";
-                CMB_fmode4.DisplayMember = "Value";
-
-                CMB_fmode5.DataSource = EnumTranslator.Translate<Common.apmmodes>().ToList();
-                CMB_fmode5.ValueMember = "Value";
-                CMB_fmode5.DisplayMember = "Value";
-
-                CMB_fmode6.DataSource = EnumTranslator.Translate<Common.apmmodes>().ToList();
-                CMB_fmode6.ValueMember = "Value";
-=======
                 var flightModes = EnumTranslator.Translate<Common.apmmodes>();
 
                 CMB_fmode1.DataSource = flightModes.ToList();
@@ -199,7 +174,6 @@
 
                 CMB_fmode6.DataSource = flightModes.ToList();
                 CMB_fmode6.ValueMember = "Key";
->>>>>>> 2f31d04a
                 CMB_fmode6.DisplayMember = "Value";
 
                 try
@@ -216,31 +190,6 @@
             }
             if (MainV2.cs.firmware == MainV2.Firmwares.ArduCopter2) // ac2
             {
-<<<<<<< HEAD
-                CMB_fmode1.DataSource = EnumTranslator.Translate<Common.ac2modes>().ToList();
-                CMB_fmode1.ValueMember = "Value";
-                CMB_fmode1.DisplayMember = "Value";
-
-                CMB_fmode2.DataSource = EnumTranslator.Translate<Common.ac2modes>().ToList();
-                CMB_fmode2.ValueMember = "Value";
-                CMB_fmode2.DisplayMember = "Value";
-
-                CMB_fmode3.DataSource = EnumTranslator.Translate<Common.ac2modes>().ToList();
-                CMB_fmode3.ValueMember = "Value";
-                CMB_fmode3.DisplayMember = "Value";
-
-                CMB_fmode4.DataSource = EnumTranslator.Translate<Common.ac2modes>().ToList();
-                CMB_fmode4.ValueMember = "Value";
-                CMB_fmode4.DisplayMember = "Value";
-
-                CMB_fmode5.DataSource = EnumTranslator.Translate<Common.ac2modes>().ToList();
-                CMB_fmode5.ValueMember = "Value";
-                CMB_fmode5.DisplayMember = "Value";
-
-                CMB_fmode6.DataSource = EnumTranslator.Translate<Common.ac2modes>().ToList();
-                CMB_fmode6.ValueMember = "Value";
-                CMB_fmode6.DisplayMember = "Value";
-=======
                var flightModes = EnumTranslator.Translate<Common.ac2modes>();
 
                CMB_fmode1.DataSource = flightModes.ToList();
@@ -266,7 +215,6 @@
                CMB_fmode6.DataSource = flightModes.ToList();
                CMB_fmode6.ValueMember = "Key";
                CMB_fmode6.DisplayMember = "Value";
->>>>>>> 2f31d04a
 
                 try
                 {
