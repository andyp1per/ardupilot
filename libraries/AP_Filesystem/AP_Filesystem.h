/*
   This program is free software: you can redistribute it and/or modify
   it under the terms of the GNU General Public License as published by
   the Free Software Foundation, either version 3 of the License, or
   (at your option) any later version.

   This program is distributed in the hope that it will be useful,
   but WITHOUT ANY WARRANTY; without even the implied warranty of
   MERCHANTABILITY or FITNESS FOR A PARTICULAR PURPOSE.  See the
   GNU General Public License for more details.

   You should have received a copy of the GNU General Public License
   along with this program.  If not, see <http://www.gnu.org/licenses/>.
 */
/*
  ArduPilot filesystem interface. This offsets a minimal subset of
  full functionality offered by posix type interfaces, meeting the
  needs of ArduPilot
 */
#pragma once

#include <stdint.h>
#include <AP_HAL/AP_HAL_Boards.h>

#include "AP_Filesystem_config.h"

#ifndef MAX_NAME_LEN
#define MAX_NAME_LEN 255
#endif

#if (CONFIG_HAL_BOARD == HAL_BOARD_CHIBIOS) || (CONFIG_HAL_BOARD == HAL_BOARD_ESP32)
#define DT_REG 0
#define DT_DIR 1
#define DT_LNK 10
#endif

#if CONFIG_HAL_BOARD == HAL_BOARD_CHIBIOS
#if AP_FILESYSTEM_FATFS_ENABLED
#include "AP_Filesystem_FATFS.h"
#endif

struct dirent {
   char    d_name[MAX_NAME_LEN]; /* filename */
   uint8_t d_type;
};

#endif // HAL_BOARD_CHIBIOS

#include <fcntl.h>
#include <errno.h>
#include <unistd.h>

#ifndef AP_FILESYSTEM_FORMAT_ENABLED
#define AP_FILESYSTEM_FORMAT_ENABLED 1
#endif

#if CONFIG_HAL_BOARD == HAL_BOARD_LINUX || CONFIG_HAL_BOARD == HAL_BOARD_SITL
#include "AP_Filesystem_posix.h"
#endif

#if CONFIG_HAL_BOARD == HAL_BOARD_ESP32
#include "AP_Filesystem_ESP32.h"
#endif

#include "AP_Filesystem_backend.h"

class AP_Filesystem {
private:
    struct DirHandle {
        uint8_t fs_index;
        void *dir;
    };

public:
    AP_Filesystem() {}

    // functions that closely match the equivalent posix calls
    int open(const char *fname, int flags, bool allow_absolute_paths = false);
    int close(int fd);
    int32_t read(int fd, void *buf, uint32_t count);
    int32_t write(int fd, const void *buf, uint32_t count);
    int fsync(int fd);
    int32_t lseek(int fd, int32_t offset, int whence);
    int stat(const char *pathname, struct stat *stbuf);

    // stat variant for scripting
<<<<<<< HEAD
    typedef struct stat_t {
=======
    typedef struct Stat {
>>>>>>> 2a3dc4b7
        uint32_t size;
        int32_t mode;
        uint32_t mtime;
        uint32_t atime;
        uint32_t ctime;
        bool is_directory(void) const {
            return (mode & S_IFMT) == S_IFDIR;
        }
    } stat_t;
    bool stat(const char *pathname, stat_t &stbuf);

    int unlink(const char *pathname);
    int mkdir(const char *pathname);
    int rename(const char *oldpath, const char *newpath);

    DirHandle *opendir(const char *pathname);
    struct dirent *readdir(DirHandle *dirp);
    int closedir(DirHandle *dirp);

    // return free disk space in bytes, -1 on error
    int64_t disk_free(const char *path);

    // return total disk space in bytes, -1 on error
    int64_t disk_space(const char *path);

    // set modification time on a file
    bool set_mtime(const char *filename, const uint32_t mtime_sec);

    // if filesystem is not running then try a remount. Return true if fs is mounted
    bool retry_mount(void);

    // unmount filesystem for reboot
    void unmount(void);

    // returns null-terminated string; cr or lf terminates line
    bool fgets(char *buf, uint8_t buflen, int fd);

    // run crc32 over file with given name, returns true if successful
    bool crc32(const char *fname, uint32_t& checksum) WARN_IF_UNUSED;

    // format filesystem.  This is async, monitor get_format_status for progress
    bool format(void);

    // retrieve status of format process:
    AP_Filesystem_Backend::FormatStatus get_format_status() const;

    /*
      load a full file. Use delete to free the data
     */
    FileData *load_file(const char *filename);

    // get_singleton for scripting
    static AP_Filesystem *get_singleton(void);

private:
    struct Backend {
        const char *prefix;
        AP_Filesystem_Backend &fs;
    };
    static const struct Backend backends[];

    /*
      find backend by path
     */
    const Backend &backend_by_path(const char *&path) const;

    /*
      find backend by open fd
     */
    const Backend &backend_by_fd(int &fd) const;
};

namespace AP {
    AP_Filesystem &FS();
};
<|MERGE_RESOLUTION|>--- conflicted
+++ resolved
@@ -84,11 +84,7 @@
     int stat(const char *pathname, struct stat *stbuf);
 
     // stat variant for scripting
-<<<<<<< HEAD
-    typedef struct stat_t {
-=======
     typedef struct Stat {
->>>>>>> 2a3dc4b7
         uint32_t size;
         int32_t mode;
         uint32_t mtime;
