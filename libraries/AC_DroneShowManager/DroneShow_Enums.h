#pragma once

#include <cstdint>

/// @file   DroneShow_Enums.h
/// @brief  Enumerations used in the drone show state management library

// Drone show mode stages
enum DroneShowModeStage {
    DroneShow_Off,
    DroneShow_Init,
    DroneShow_WaitForStartTime,
    DroneShow_Takeoff,
    DroneShow_Performing,
    DroneShow_RTL,
    DroneShow_Loiter,
    DroneShow_Landing,
    DroneShow_Landed,
    DroneShow_Error,
    DroneShow_TestingLights,
};

// Enum representing the flags in the control mode bitmap
enum DroneShowControlModeFlag {
    DroneShowControl_VelocityControlEnabled = 1,
    DroneShowControl_AccelerationControlEnabled = 2,
};

// Enum representing the authorization scopes for the start of the show
enum DroneShowAuthorization : int8_t {
    // Show not authorized to start
    DroneShowAuthorization_Revoked = 0,

    // SHow authorized to start in live mode (all safety features enabled)
    DroneShowAuthorization_Granted_Live = 1,

    // Show authorized to start in rehearsal mode (bubble fence action forcibly
    // set to reporting only)
    DroneShowAuthorization_Granted_Rehearsal = 2,

    // Show authorized to start with lights only, no takeoff is allowed
    DroneShowAuthorization_Granted_Lights_Only = 3,
};

// Flags representing various failures in drone show specific preflight checks.
// These are not part of the standard ArduPilot prearm check framework; we
// check these periodically on our own when we are in the "waiting for start
// time" stage.
//
// The numeric values are important. In the status packet we have four bits to
// send information about preflight checks, but some things that are checked in
// the preflight code are also sent in the status packet in other places (due to
// historical reasons). The flags that must be sent in those four bits that we
// have available for preflight check information must have values >= 16. Sorry,
// this is a bit of a mess but we need to keep backwards compatibility.
enum DroneShowPreflightCheckFlag {
    DroneShowPreflightCheck_ShowNotConfiguredYet = (1 << 0),
    // Flags from this point onwards are sent in the dedicated four bits of the
    // status packet
    DroneShowPreflightCheck_NotAtTakeoffPosition = (1 << 7),
};

// Light effect type when the lights are driven from the GCS
enum LightEffectType {
    LightEffect_Off,
    LightEffect_Solid,
    LightEffect_Blinking,
    LightEffect_Breathing,
    LightEffect_Last = LightEffect_Breathing
};

// Priority of light effects to allow internal requests to take precedence over
// individual user requests, and to allow individual user requests to take
// precedence over requests broadcast from the GCS
enum LightEffectPriority {
    LightEffectPriority_None = 0,
    LightEffectPriority_Broadcast = 1, // preferred swarm-level color sent from GCS
    LightEffectPriority_Individual = 2, // preferred color requested individually
    LightEffectPriority_Internal = 3 // internal light signals, e.g. compass calibration light signal
};

// Time synchronization mode used when starting the show
enum TimeSyncMode {
    TimeSyncMode_Countdown = 0, // Ignore SHOW_START_TIME and expect countdown messages from GCS
    TimeSyncMode_GPS = 1 // Use SHOW_START_TIME and synchronize based on GPS time
};

// Possible actions to take at the end of the show
enum PostAction {
    PostAction_Loiter = 0, // Switch to loiter flight mode
    PostAction_Land = 1,   // Switch to landing flight mode
    PostAction_RTL = 2,    // Switch to RTL flight mode unconditionally
    PostAction_RTLOrLand = 3 // Switch to RTL flight mode if above home, otherwise switch to landing flight mode
};

// Result codes for executing drone show events
enum DroneShowEventResult : uint8_t {
    DroneShowEventResult_Success = 0, // Event executed successfully
    DroneShowEventResult_Failure = 1, // Event execution failed, unspecified reason
    DroneShowEventResult_NotSupported = 2, // Event type not supported
    DroneShowEventResult_Unsafe = 3, // Event not executed due to safety reasons
    DroneShowEventResult_TimeMissed = 4, // Event not executed because the time was missed
};

// Enum representing the flags in the drone show option bitmap
enum DroneShowOptionFlag {
    DroneShowOption_DisableFailsafeLights = 1,
<<<<<<< HEAD
    DroneShowOption_CorrectLandingPositionForCircularTrajectories = 2,
=======
};

// Enum representing the telemetry profiles supported by the parameter set
enum TelemetryProfile {
    TelemetryProfile_Standard = 0,
    TelemetryProfile_Compact = 1
>>>>>>> 38776f41
};<|MERGE_RESOLUTION|>--- conflicted
+++ resolved
@@ -105,14 +105,11 @@
 // Enum representing the flags in the drone show option bitmap
 enum DroneShowOptionFlag {
     DroneShowOption_DisableFailsafeLights = 1,
-<<<<<<< HEAD
     DroneShowOption_CorrectLandingPositionForCircularTrajectories = 2,
-=======
 };
 
 // Enum representing the telemetry profiles supported by the parameter set
 enum TelemetryProfile {
     TelemetryProfile_Standard = 0,
     TelemetryProfile_Compact = 1
->>>>>>> 38776f41
 };